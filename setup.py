--- conflicted
+++ resolved
@@ -14,17 +14,10 @@
 }
 
 INSTALL_REQUIRES = [
-<<<<<<< HEAD
     'boto3==1.9.27',
     'celery==4.2.1',
-    'compliance-checker==4.0.1',
+    'compliance-checker==4.1.1',
     'Jinja2==2.10',
-=======
-    'boto3==1.4.4',
-    'celery==4.1.1',
-    'compliance-checker==4.1.1',
-    'Jinja2==2.9.6',
->>>>>>> 70f55d18
     'jsonschema==2.6.0',
     'numpy>=1.15.2',
     'paramiko==2.4.2',
